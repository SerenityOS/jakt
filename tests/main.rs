use std::{env::temp_dir, io::Write, process::Command};

use jakt::{Compiler, JaktError};

fn test_samples(path: &str) -> Result<(), JaktError> {
    for sample in std::fs::read_dir(path).expect("if this fails, the repo or harness is broken") {
        let sample = sample.expect("if this fails, the filesytem is having issues");

        let path = sample.path();

        if let Some(ext) = path.extension() {
            if ext == "jakt" {
                // Great, we found test file
                let mut output_path = path.clone();
                output_path.set_extension("out");

                let mut error_output_path = path.clone();
                error_output_path.set_extension("error");

                if output_path.exists() || error_output_path.exists() {
                    // We have an output to compare to, let's do it.
                    let mut compiler = Compiler::new();
                    let cpp_string = compiler.convert_to_cpp(&path);

                    let cpp_string = match cpp_string {
                        Ok(cpp_string) => {
                            if error_output_path.exists() {
                                let expected_error_msg =
                                    std::fs::read_to_string(&error_output_path)?;
                                let expected_error_msg = expected_error_msg.replace("\r", "");
                                let expected_error_msg = expected_error_msg.replace("\n", "");

                                panic!(
                                    "\r\nTest: {:?}\r\nExpected error not created: {}",
                                    path, expected_error_msg,
                                );
                            }
                            cpp_string
                        }
                        Err(err) => {
                            if error_output_path.exists() {
                                let expected_error_msg =
                                    std::fs::read_to_string(&error_output_path)?;
                                let expected_error_msg = expected_error_msg.replace("\r", "");
                                let expected_error_msg = expected_error_msg.replace("\n", "");

                                let returned_error = format!("{:#?}", err);

                                assert!(
                                    returned_error.contains(&expected_error_msg),
                                    "\r\nTest: {:?}\r\nReturned error: {}\r\nExpected error: {}",
                                    path,
                                    returned_error,
                                    expected_error_msg,
                                );
                                continue;
                            } else {
                                println!("Test failed: {:?}", path);
                                return Err(err);
                            }
                        }
                    };

                    let uuid = uuid::Uuid::new_v4();

                    let mut cpp_filename = temp_dir();
                    cpp_filename.push(format!("output{}.cpp", uuid));

                    {
                        let mut cpp_file = std::fs::File::create(&cpp_filename)?;
                        cpp_file.write_all(cpp_string.as_bytes())?;
                    }

                    let pwd = std::env::current_dir()?;

                    let mut runtime_dir = std::env::current_dir()?;
                    runtime_dir.push("runtime");

                    let mut exe_name = temp_dir();
                    exe_name.push(format!("output{}", uuid));

                    let status = Command::new("clang++")
                        .arg(&cpp_filename)
                        .arg("-I")
                        .arg(pwd)
                        .arg("-I")
                        .arg(runtime_dir)
                        .arg("-o")
                        .arg(&exe_name)
                        .arg("-std=c++20")
                        .arg("-Wno-user-defined-literals")
                        .output()?;

                    assert!(status.status.success());

                    let binary_run = Command::new(&exe_name).output()?;

                    let binary_output = String::from_utf8_lossy(&binary_run.stdout).to_string();
                    let binary_output = binary_output.replace("\r\n", "\n");

                    let baseline_text = std::fs::read_to_string(&output_path)?;
                    let baseline_text = baseline_text.replace("\r\n", "\n");

                    assert_eq!(
                        binary_output,
                        baseline_text,
                        "\r\nTest: {}",
                        path.to_string_lossy()
                    );
                }
            }
        }
    }

    Ok(())
}

#[test]
fn test_basics() -> Result<(), JaktError> {
    test_samples("samples/basics")
}

#[test]
fn test_control_flow() -> Result<(), JaktError> {
    test_samples("samples/control_flow")
}

#[test]
fn test_functions() -> Result<(), JaktError> {
    test_samples("samples/functions")
}

#[test]
fn test_math() -> Result<(), JaktError> {
    test_samples("samples/math")
}

#[test]
fn test_variables() -> Result<(), JaktError> {
    test_samples("samples/variables")
}

#[test]
<<<<<<< HEAD
fn test_vectors() -> Result<(), JaktError> {
    test_samples("samples/vectors")
=======
fn test_strings() -> Result<(), JaktError> {
    test_samples("samples/strings")
>>>>>>> 6312579b
}
<|MERGE_RESOLUTION|>--- conflicted
+++ resolved
@@ -1,151 +1,151 @@
-use std::{env::temp_dir, io::Write, process::Command};
-
-use jakt::{Compiler, JaktError};
-
-fn test_samples(path: &str) -> Result<(), JaktError> {
-    for sample in std::fs::read_dir(path).expect("if this fails, the repo or harness is broken") {
-        let sample = sample.expect("if this fails, the filesytem is having issues");
-
-        let path = sample.path();
-
-        if let Some(ext) = path.extension() {
-            if ext == "jakt" {
-                // Great, we found test file
-                let mut output_path = path.clone();
-                output_path.set_extension("out");
-
-                let mut error_output_path = path.clone();
-                error_output_path.set_extension("error");
-
-                if output_path.exists() || error_output_path.exists() {
-                    // We have an output to compare to, let's do it.
-                    let mut compiler = Compiler::new();
-                    let cpp_string = compiler.convert_to_cpp(&path);
-
-                    let cpp_string = match cpp_string {
-                        Ok(cpp_string) => {
-                            if error_output_path.exists() {
-                                let expected_error_msg =
-                                    std::fs::read_to_string(&error_output_path)?;
-                                let expected_error_msg = expected_error_msg.replace("\r", "");
-                                let expected_error_msg = expected_error_msg.replace("\n", "");
-
-                                panic!(
-                                    "\r\nTest: {:?}\r\nExpected error not created: {}",
-                                    path, expected_error_msg,
-                                );
-                            }
-                            cpp_string
-                        }
-                        Err(err) => {
-                            if error_output_path.exists() {
-                                let expected_error_msg =
-                                    std::fs::read_to_string(&error_output_path)?;
-                                let expected_error_msg = expected_error_msg.replace("\r", "");
-                                let expected_error_msg = expected_error_msg.replace("\n", "");
-
-                                let returned_error = format!("{:#?}", err);
-
-                                assert!(
-                                    returned_error.contains(&expected_error_msg),
-                                    "\r\nTest: {:?}\r\nReturned error: {}\r\nExpected error: {}",
-                                    path,
-                                    returned_error,
-                                    expected_error_msg,
-                                );
-                                continue;
-                            } else {
-                                println!("Test failed: {:?}", path);
-                                return Err(err);
-                            }
-                        }
-                    };
-
-                    let uuid = uuid::Uuid::new_v4();
-
-                    let mut cpp_filename = temp_dir();
-                    cpp_filename.push(format!("output{}.cpp", uuid));
-
-                    {
-                        let mut cpp_file = std::fs::File::create(&cpp_filename)?;
-                        cpp_file.write_all(cpp_string.as_bytes())?;
-                    }
-
-                    let pwd = std::env::current_dir()?;
-
-                    let mut runtime_dir = std::env::current_dir()?;
-                    runtime_dir.push("runtime");
-
-                    let mut exe_name = temp_dir();
-                    exe_name.push(format!("output{}", uuid));
-
-                    let status = Command::new("clang++")
-                        .arg(&cpp_filename)
-                        .arg("-I")
-                        .arg(pwd)
-                        .arg("-I")
-                        .arg(runtime_dir)
-                        .arg("-o")
-                        .arg(&exe_name)
-                        .arg("-std=c++20")
-                        .arg("-Wno-user-defined-literals")
-                        .output()?;
-
-                    assert!(status.status.success());
-
-                    let binary_run = Command::new(&exe_name).output()?;
-
-                    let binary_output = String::from_utf8_lossy(&binary_run.stdout).to_string();
-                    let binary_output = binary_output.replace("\r\n", "\n");
-
-                    let baseline_text = std::fs::read_to_string(&output_path)?;
-                    let baseline_text = baseline_text.replace("\r\n", "\n");
-
-                    assert_eq!(
-                        binary_output,
-                        baseline_text,
-                        "\r\nTest: {}",
-                        path.to_string_lossy()
-                    );
-                }
-            }
-        }
-    }
-
-    Ok(())
-}
-
-#[test]
-fn test_basics() -> Result<(), JaktError> {
-    test_samples("samples/basics")
-}
-
-#[test]
-fn test_control_flow() -> Result<(), JaktError> {
-    test_samples("samples/control_flow")
-}
-
-#[test]
-fn test_functions() -> Result<(), JaktError> {
-    test_samples("samples/functions")
-}
-
-#[test]
-fn test_math() -> Result<(), JaktError> {
-    test_samples("samples/math")
-}
-
-#[test]
-fn test_variables() -> Result<(), JaktError> {
-    test_samples("samples/variables")
-}
-
-#[test]
-<<<<<<< HEAD
-fn test_vectors() -> Result<(), JaktError> {
-    test_samples("samples/vectors")
-=======
-fn test_strings() -> Result<(), JaktError> {
-    test_samples("samples/strings")
->>>>>>> 6312579b
-}
+use std::{env::temp_dir, io::Write, process::Command};
+
+use jakt::{Compiler, JaktError};
+
+fn test_samples(path: &str) -> Result<(), JaktError> {
+    for sample in std::fs::read_dir(path).expect("if this fails, the repo or harness is broken") {
+        let sample = sample.expect("if this fails, the filesytem is having issues");
+
+        let path = sample.path();
+
+        if let Some(ext) = path.extension() {
+            if ext == "jakt" {
+                // Great, we found test file
+                let mut output_path = path.clone();
+                output_path.set_extension("out");
+
+                let mut error_output_path = path.clone();
+                error_output_path.set_extension("error");
+
+                if output_path.exists() || error_output_path.exists() {
+                    // We have an output to compare to, let's do it.
+                    let mut compiler = Compiler::new();
+                    let cpp_string = compiler.convert_to_cpp(&path);
+
+                    let cpp_string = match cpp_string {
+                        Ok(cpp_string) => {
+                            if error_output_path.exists() {
+                                let expected_error_msg =
+                                    std::fs::read_to_string(&error_output_path)?;
+                                let expected_error_msg = expected_error_msg.replace("\r", "");
+                                let expected_error_msg = expected_error_msg.replace("\n", "");
+
+                                panic!(
+                                    "\r\nTest: {:?}\r\nExpected error not created: {}",
+                                    path, expected_error_msg,
+                                );
+                            }
+                            cpp_string
+                        }
+                        Err(err) => {
+                            if error_output_path.exists() {
+                                let expected_error_msg =
+                                    std::fs::read_to_string(&error_output_path)?;
+                                let expected_error_msg = expected_error_msg.replace("\r", "");
+                                let expected_error_msg = expected_error_msg.replace("\n", "");
+
+                                let returned_error = format!("{:#?}", err);
+
+                                assert!(
+                                    returned_error.contains(&expected_error_msg),
+                                    "\r\nTest: {:?}\r\nReturned error: {}\r\nExpected error: {}",
+                                    path,
+                                    returned_error,
+                                    expected_error_msg,
+                                );
+                                continue;
+                            } else {
+                                println!("Test failed: {:?}", path);
+                                return Err(err);
+                            }
+                        }
+                    };
+
+                    let uuid = uuid::Uuid::new_v4();
+
+                    let mut cpp_filename = temp_dir();
+                    cpp_filename.push(format!("output{}.cpp", uuid));
+
+                    {
+                        let mut cpp_file = std::fs::File::create(&cpp_filename)?;
+                        cpp_file.write_all(cpp_string.as_bytes())?;
+                    }
+
+                    let pwd = std::env::current_dir()?;
+
+                    let mut runtime_dir = std::env::current_dir()?;
+                    runtime_dir.push("runtime");
+
+                    let mut exe_name = temp_dir();
+                    exe_name.push(format!("output{}", uuid));
+
+                    let status = Command::new("clang++")
+                        .arg(&cpp_filename)
+                        .arg("-I")
+                        .arg(pwd)
+                        .arg("-I")
+                        .arg(runtime_dir)
+                        .arg("-o")
+                        .arg(&exe_name)
+                        .arg("-std=c++20")
+                        .arg("-Wno-user-defined-literals")
+                        .output()?;
+
+                    assert!(status.status.success());
+
+                    let binary_run = Command::new(&exe_name).output()?;
+
+                    let binary_output = String::from_utf8_lossy(&binary_run.stdout).to_string();
+                    let binary_output = binary_output.replace("\r\n", "\n");
+
+                    let baseline_text = std::fs::read_to_string(&output_path)?;
+                    let baseline_text = baseline_text.replace("\r\n", "\n");
+
+                    assert_eq!(
+                        binary_output,
+                        baseline_text,
+                        "\r\nTest: {}",
+                        path.to_string_lossy()
+                    );
+                }
+            }
+        }
+    }
+
+    Ok(())
+}
+
+#[test]
+fn test_basics() -> Result<(), JaktError> {
+    test_samples("samples/basics")
+}
+
+#[test]
+fn test_control_flow() -> Result<(), JaktError> {
+    test_samples("samples/control_flow")
+}
+
+#[test]
+fn test_functions() -> Result<(), JaktError> {
+    test_samples("samples/functions")
+}
+
+#[test]
+fn test_math() -> Result<(), JaktError> {
+    test_samples("samples/math")
+}
+
+#[test]
+fn test_variables() -> Result<(), JaktError> {
+    test_samples("samples/variables")
+}
+
+#[test]
+fn test_vectors() -> Result<(), JaktError> {
+    test_samples("samples/vectors")
+}
+
+#[test]
+fn test_strings() -> Result<(), JaktError> {
+    test_samples("samples/strings")
+}