--- conflicted
+++ resolved
@@ -1,707 +1,701 @@
-use crate::{compiler::FileId, error::JaktError};
-
-#[derive(Debug)]
-pub struct Call {
-    pub name: String,
-    pub args: Vec<(String, Expression)>,
-}
-
-impl Call {
-    pub fn new() -> Self {
-        Self {
-            name: String::new(),
-            args: Vec::new(),
-        }
-    }
-}
-
-#[derive(Debug)]
-pub enum Type {
-    String,
-    I8,
-    I16,
-    I32,
-    I64,
-    U8,
-    U16,
-    U32,
-    U64,
-    F32,
-    F64,
-    Void,
-}
-
-#[derive(Debug)]
-pub struct VarDecl {
-    pub name: String,
-    pub ty: Type,
-    pub mutable: bool,
-}
-
-impl VarDecl {
-    pub fn new() -> Self {
-        Self {
-            name: String::new(),
-            ty: Type::Void,
-            mutable: false,
-        }
-    }
-}
-
-#[derive(Debug, Clone, Copy)]
-pub struct Span {
-    pub file_id: FileId,
-    pub start: usize,
-    pub end: usize,
-}
-
-impl Span {
-    pub fn new(file_id: FileId, start: usize, end: usize) -> Self {
-        Self {
-            file_id,
-            start,
-            end,
-        }
-    }
-}
-
-#[derive(Debug)]
-pub enum TokenContents {
-    QuotedString(String),
-    Number(i64),
-    Name(String),
-    Semicolon,
-    Colon,
-    LParen,
-    RParen,
-    LCurly,
-    RCurly,
-    Minus,
-    Equals,
-    GreaterThan,
-    Comma,
-    Eol,
-    Eof,
-
-    Garbage,
-}
-
-#[derive(Debug)]
-pub struct Token {
-    pub contents: TokenContents,
-    pub span: Span,
-}
-
-impl Token {
-    pub fn new(contents: TokenContents, span: Span) -> Self {
-        Self { contents, span }
-    }
-
-    pub fn unknown(span: Span) -> Self {
-        Self {
-            contents: TokenContents::Garbage,
-            span,
-        }
-    }
-}
-
-#[derive(Debug)]
-pub struct ParsedFile {
-    pub funs: Vec<Function>,
-}
-
-#[derive(Debug)]
-pub struct Function {
-    pub name: String,
-    pub params: Vec<(String, Type)>,
-    pub block: Block,
-    pub return_type: Type,
-}
-
-impl Function {
-    pub fn new() -> Self {
-        Function {
-            name: String::new(),
-            params: Vec::new(),
-            block: Block::new(),
-            return_type: Type::Void,
-        }
-    }
-}
-
-#[derive(Debug)]
-pub enum Statement {
-    Expression(Expression),
-    Defer(Block),
-    VarDecl(VarDecl, Expression),
-    Return(Expression),
-    Garbage,
-}
-
-#[derive(Debug)]
-pub struct Block {
-    pub stmts: Vec<Statement>,
-}
-
-impl Block {
-    pub fn new() -> Self {
-        Self { stmts: Vec::new() }
-    }
-}
-
-#[derive(Debug)]
-pub enum Expression {
-    Call(Call),
-    Int64(i64),
-    QuotedString(String),
-    Var(String),
-    Garbage,
-}
-
-impl ParsedFile {
-    pub fn new() -> Self {
-        Self { funs: Vec::new() }
-    }
-}
-
-pub fn parse_file(tokens: &[Token]) -> (ParsedFile, Option<JaktError>) {
-    let mut error = None;
-
-    let mut parsed_file = ParsedFile::new();
-
-    let mut index = 0;
-
-    while index < tokens.len() {
-        let token = &tokens[index];
-
-        match token {
-            Token {
-                contents: TokenContents::Name(name),
-                span,
-            } => match name.as_str() {
-                "fun" => {
-                    let (fun, err) = parse_function(tokens, &mut index);
-                    error = error.or(err);
-
-                    parsed_file.funs.push(fun);
-                }
-                _ => {
-                    error = error.or(Some(JaktError::ParserError(
-                        "unexpected keyword".to_string(),
-                        *span,
-                    )));
-                }
-            },
-            Token {
-                contents: TokenContents::Eol,
-                ..
-            } => {
-                //ignore
-                index += 1;
-            }
-            Token {
-                contents: TokenContents::Eof,
-                ..
-            } => {
-                break;
-            }
-            Token { span, .. } => {
-                error = error.or(Some(JaktError::ParserError(
-                    "unexpected token (expected keyword)".to_string(),
-                    *span,
-                )));
-            }
-        }
-    }
-
-    (parsed_file, error)
-}
-
-pub fn parse_function(tokens: &[Token], index: &mut usize) -> (Function, Option<JaktError>) {
-    let mut error = None;
-
-    *index += 1;
-
-    if *index < tokens.len() {
-        // we're expecting the name of the function
-        match &tokens[*index] {
-            Token {
-                contents: TokenContents::Name(fun_name),
-                ..
-            } => {
-                *index += 1;
-
-                if *index < tokens.len() {
-                    match tokens[*index] {
-                        Token {
-                            contents: TokenContents::LParen,
-                            ..
-                        } => {
-                            *index += 1;
-                        }
-                        _ => {
-                            error = error.or(Some(JaktError::ParserError(
-                                "expected '('".to_string(),
-                                tokens[*index].span,
-                            )));
-                        }
-                    }
-                } else {
-                    error = error.or(Some(JaktError::ParserError(
-                        "incomplete function".to_string(),
-                        tokens[*index - 1].span,
-                    )));
-                }
-
-                let mut params = Vec::new();
-
-                while *index < tokens.len() {
-                    match &tokens[*index].contents {
-                        TokenContents::RParen => {
-                            *index += 1;
-                            break;
-                        }
-                        TokenContents::Comma => {
-                            // Treat comma as whitespace? Might require them in the future
-                            *index += 1;
-                        }
-
-                        TokenContents::Name(..) => {
-                            // Now lets parse a parameter
-
-                            let (var_decl, err) = parse_variable_declaration(tokens, index);
-                            error = error.or(err);
-
-                            params.push((var_decl.name, var_decl.ty));
-                        }
-                        _ => {
-                            error = error.or(Some(JaktError::ParserError(
-                                "expected parameter".to_string(),
-                                tokens[*index].span,
-                            )));
-                        }
-                    }
-                }
-
-                if *index >= tokens.len() {
-                    error = error.or(Some(JaktError::ParserError(
-                        "incomplete function".to_string(),
-                        tokens[*index - 1].span,
-                    )));
-                }
-
-                let mut return_type = Type::Void;
-
-                if *index + 2 < tokens.len() {
-                    match &tokens[*index].contents {
-                        TokenContents::Minus => {
-                            *index += 1;
-
-                            match &tokens[*index].contents {
-                                TokenContents::GreaterThan => {
-                                    *index += 1;
-
-                                    let (ret_type, err) = parse_typename(tokens, index);
-                                    return_type = ret_type;
-                                    error = error.or(err);
-
-                                    *index += 1;
-                                }
-                                _ => {
-                                    error = error.or(Some(JaktError::ParserError(
-                                        "expected ->".to_string(),
-                                        tokens[*index - 1].span,
-                                    )));
-                                }
-                            }
-                        }
-                        _ => {}
-                    }
-                }
-
-                if *index >= tokens.len() {
-                    error = error.or(Some(JaktError::ParserError(
-                        "incomplete function".to_string(),
-                        tokens[*index - 1].span,
-                    )));
-                }
-
-                let (block, err) = parse_block(tokens, index);
-                error = error.or(err);
-
-                return (
-                    Function {
-                        name: fun_name.clone(),
-                        params,
-                        block,
-                        return_type,
-                    },
-                    error,
-                );
-            }
-            _ => (
-                Function::new(),
-                Some(JaktError::ParserError(
-                    "expected function name".to_string(),
-                    tokens[*index].span,
-                )),
-            ),
-        }
-    } else {
-        (
-            Function::new(),
-            Some(JaktError::ParserError(
-                "incomplete function definition".to_string(),
-                tokens[*index].span,
-            )),
-        )
-    }
-}
-
-pub fn parse_block(tokens: &[Token], index: &mut usize) -> (Block, Option<JaktError>) {
-    let mut block = Block::new();
-    let mut error = None;
-
-    *index += 1;
-
-    while *index < tokens.len() {
-        match tokens[*index] {
-            Token {
-                contents: TokenContents::RCurly,
-                ..
-            } => {
-                *index += 1;
-                return (block, error);
-            }
-            Token {
-                contents: TokenContents::Semicolon,
-                ..
-            } => {
-                *index += 1;
-            }
-            Token {
-                contents: TokenContents::Eol,
-                ..
-            } => {
-                *index += 1;
-            }
-            _ => {
-                let (stmt, err) = parse_statement(tokens, index);
-                error = error.or(err);
-
-                block.stmts.push(stmt);
-                *index += 1;
-            }
-        }
-    }
-
-    (
-        Block::new(),
-        Some(JaktError::ParserError(
-            "expected complete block".to_string(),
-            tokens[(*index - 1)].span,
-        )),
-    )
-}
-
-pub fn parse_statement(tokens: &[Token], index: &mut usize) -> (Statement, Option<JaktError>) {
-    let mut error = None;
-
-    match &tokens[*index] {
-        Token {
-            contents: TokenContents::Name(name),
-            ..
-        } if name.as_str() == "defer" => {
-            *index += 1;
-            let (block, err) = parse_block(tokens, index);
-            error = error.or(err);
-
-            (Statement::Defer(block), error)
-        }
-        Token {
-            contents: TokenContents::Name(name),
-            ..
-        } if name.as_str() == "return" => {
-            *index += 1;
-            let (expr, err) = parse_expression(tokens, index);
-            error = error.or(err);
-
-            (Statement::Return(expr), error)
-        }
-        Token {
-            contents: TokenContents::Name(name),
-            ..
-        } if name.as_str() == "let" || name.as_str() == "var" => {
-            let mutable = name == "var";
-
-            *index += 1;
-
-            let (mut var_decl, err) = parse_variable_declaration(tokens, index);
-            error = error.or(err);
-
-            var_decl.mutable = mutable;
-
-            // Hardwire an initialiser for now, but we may not want this long-term
-            if *index < tokens.len() {
-                match &tokens[*index].contents {
-                    TokenContents::Equals => {
-                        *index += 1;
-
-                        if *index < tokens.len() {
-                            let (expr, err) = parse_expression(tokens, index);
-                            error = error.or(err);
-
-                            (Statement::VarDecl(var_decl, expr), error)
-                        } else {
-                            (
-                                Statement::Garbage,
-                                Some(JaktError::ParserError(
-                                    "expected initializer".to_string(),
-                                    tokens[*index - 1].span,
-                                )),
-                            )
-                        }
-                    }
-                    _ => (
-                        Statement::Garbage,
-                        Some(JaktError::ParserError(
-                            "expected initializer".to_string(),
-                            tokens[*index].span,
-                        )),
-                    ),
-                }
-            } else {
-                (
-                    Statement::Garbage,
-                    Some(JaktError::ParserError(
-                        "expected initializer".to_string(),
-                        tokens[*index].span,
-                    )),
-                )
-            }
-        }
-        _ => {
-            let (expr, err) = parse_expression(&tokens, index);
-            error = error.or(err);
-
-            (Statement::Expression(expr), error)
-        }
-    }
-}
-
-pub fn parse_expression(tokens: &[Token], index: &mut usize) -> (Expression, Option<JaktError>) {
-    let mut error = None;
-
-    match &tokens[*index].contents {
-        TokenContents::Name(name) => {
-            if *index + 1 < tokens.len() {
-                match &tokens[*index + 1].contents {
-                    TokenContents::LParen => {
-                        let (call, err) = parse_call(tokens, index);
-                        error = error.or(err);
-
-                        return (Expression::Call(call), error);
-                    }
-                    _ => {}
-                }
-            }
-
-            *index += 1;
-
-            (Expression::Var(name.to_string()), error)
-        }
-        TokenContents::Number(number) => {
-            *index += 1;
-            (Expression::Int64(*number), error)
-        }
-        TokenContents::QuotedString(str) => {
-            *index += 1;
-            (Expression::QuotedString(str.to_string()), error)
-        }
-        _ => (
-            Expression::Garbage,
-            Some(JaktError::ParserError(
-                "unsupported expression".to_string(),
-                tokens[*index].span,
-            )),
-        ),
-    }
-}
-
-pub fn parse_variable_declaration(
-    tokens: &[Token],
-    index: &mut usize,
-) -> (VarDecl, Option<JaktError>) {
-    let mut error = None;
-
-    match &tokens[*index].contents {
-        TokenContents::Name(name) => {
-            let var_name = name.to_string();
-
-            *index += 1;
-
-            if *index < tokens.len() {
-                match &tokens[*index].contents {
-                    TokenContents::Colon => {
-                        *index += 1;
-                    }
-                    _ => {
-                        (
-                            VarDecl::new(),
-                            (JaktError::ParserError(
-                                "expected ':'".to_string(),
-                                tokens[*index].span,
-                            )),
-                        );
-                    }
-                }
-            }
-
-            if *index < tokens.len() {
-                let (var_type, err) = parse_typename(tokens, index);
-                error = error.or(err);
-
-                let result = VarDecl {
-                    name: var_name,
-                    ty: var_type,
-                    mutable: false,
-                };
-
-                *index += 1;
-
-                (result, error)
-            } else {
-                (
-                    VarDecl {
-                        name: name.to_string(),
-                        ty: Type::Void,
-                        mutable: false,
-                    },
-                    Some(JaktError::ParserError(
-                        "expected type".to_string(),
-                        tokens[*index].span,
-                    )),
-                )
-            }
-        }
-        _ => (
-            VarDecl::new(),
-            Some(JaktError::ParserError(
-                "expected name".to_string(),
-                tokens[*index].span,
-            )),
-        ),
-    }
-}
-
-pub fn parse_typename(tokens: &[Token], index: &mut usize) -> (Type, Option<JaktError>) {
-    match &tokens[*index] {
-        Token {
-            contents: TokenContents::Name(name),
-            span,
-        } => match name.as_str() {
-<<<<<<< HEAD
-            "i64" => (Type::I64, None),
-            "String" => (Type::String, None),
-            _ => (
-                Type::Void,
-                Some(JaktError::ParserError("unknown type".to_string(), *span)),
-            ),
-=======
-            "i8" => Ok(Type::I8),
-            "i16" => Ok(Type::I16),
-            "i32" => Ok(Type::I32),
-            "i64" => Ok(Type::I64),
-            "u8" => Ok(Type::U8),
-            "u16" => Ok(Type::U16),
-            "u32" => Ok(Type::U32),
-            "u64" => Ok(Type::U64),
-            "f32" => Ok(Type::F32),
-            "f64" => Ok(Type::F64),
-            "String" => Ok(Type::String),
-            _ => Err(JaktError::ParserError("unknown type".to_string(), *span)),
->>>>>>> 4d0a336f
-        },
-        _ => (
-            Type::Void,
-            Some(JaktError::ParserError(
-                "expected function call".to_string(),
-                tokens[*index].span,
-            )),
-        ),
-    }
-}
-
-pub fn parse_call(tokens: &[Token], index: &mut usize) -> (Call, Option<JaktError>) {
-    let mut call = Call::new();
-    let mut error = None;
-
-    match &tokens[*index] {
-        Token {
-            contents: TokenContents::Name(name),
-            ..
-        } => {
-            call.name = name.to_string();
-
-            *index += 1;
-
-            if *index < tokens.len() {
-                match &tokens[*index] {
-                    Token {
-                        contents: TokenContents::LParen,
-                        ..
-                    } => {
-                        *index += 1;
-                    }
-                    Token { span, .. } => {
-                        return (
-                            call,
-                            Some(JaktError::ParserError("expected '('".to_string(), *span)),
-                        );
-                    }
-                }
-            } else {
-                return (
-                    call,
-                    Some(JaktError::ParserError(
-                        "incomplete function".to_string(),
-                        tokens[*index - 1].span,
-                    )),
-                );
-            }
-
-            while *index < tokens.len() {
-                match &tokens[*index].contents {
-                    TokenContents::RParen => {
-                        *index += 1;
-                        break;
-                    }
-                    TokenContents::Comma => {
-                        // Treat comma as whitespace? Might require them in the future
-                        *index += 1;
-                    }
-                    _ => {
-                        let (expr, err) = parse_expression(tokens, index);
-                        error = error.or(err);
-
-                        call.args.push((String::new(), expr));
-                    }
-                }
-            }
-
-            if *index >= tokens.len() {
-                error = error.or(Some(JaktError::ParserError(
-                    "incomplete call".to_string(),
-                    tokens[*index - 1].span,
-                )));
-            }
-        }
-        _ => {
-            error = error.or(Some(JaktError::ParserError(
-                "expected function call".to_string(),
-                tokens[*index].span,
-            )));
-        }
-    }
-    (call, error)
-}
+use crate::{compiler::FileId, error::JaktError};
+
+#[derive(Debug)]
+pub struct Call {
+    pub name: String,
+    pub args: Vec<(String, Expression)>,
+}
+
+impl Call {
+    pub fn new() -> Self {
+        Self {
+            name: String::new(),
+            args: Vec::new(),
+        }
+    }
+}
+
+#[derive(Debug)]
+pub enum Type {
+    String,
+    I8,
+    I16,
+    I32,
+    I64,
+    U8,
+    U16,
+    U32,
+    U64,
+    F32,
+    F64,
+    Void,
+}
+
+#[derive(Debug)]
+pub struct VarDecl {
+    pub name: String,
+    pub ty: Type,
+    pub mutable: bool,
+}
+
+impl VarDecl {
+    pub fn new() -> Self {
+        Self {
+            name: String::new(),
+            ty: Type::Void,
+            mutable: false,
+        }
+    }
+}
+
+#[derive(Debug, Clone, Copy)]
+pub struct Span {
+    pub file_id: FileId,
+    pub start: usize,
+    pub end: usize,
+}
+
+impl Span {
+    pub fn new(file_id: FileId, start: usize, end: usize) -> Self {
+        Self {
+            file_id,
+            start,
+            end,
+        }
+    }
+}
+
+#[derive(Debug)]
+pub enum TokenContents {
+    QuotedString(String),
+    Number(i64),
+    Name(String),
+    Semicolon,
+    Colon,
+    LParen,
+    RParen,
+    LCurly,
+    RCurly,
+    Minus,
+    Equals,
+    GreaterThan,
+    Comma,
+    Eol,
+    Eof,
+
+    Garbage,
+}
+
+#[derive(Debug)]
+pub struct Token {
+    pub contents: TokenContents,
+    pub span: Span,
+}
+
+impl Token {
+    pub fn new(contents: TokenContents, span: Span) -> Self {
+        Self { contents, span }
+    }
+
+    pub fn unknown(span: Span) -> Self {
+        Self {
+            contents: TokenContents::Garbage,
+            span,
+        }
+    }
+}
+
+#[derive(Debug)]
+pub struct ParsedFile {
+    pub funs: Vec<Function>,
+}
+
+#[derive(Debug)]
+pub struct Function {
+    pub name: String,
+    pub params: Vec<(String, Type)>,
+    pub block: Block,
+    pub return_type: Type,
+}
+
+impl Function {
+    pub fn new() -> Self {
+        Function {
+            name: String::new(),
+            params: Vec::new(),
+            block: Block::new(),
+            return_type: Type::Void,
+        }
+    }
+}
+
+#[derive(Debug)]
+pub enum Statement {
+    Expression(Expression),
+    Defer(Block),
+    VarDecl(VarDecl, Expression),
+    Return(Expression),
+    Garbage,
+}
+
+#[derive(Debug)]
+pub struct Block {
+    pub stmts: Vec<Statement>,
+}
+
+impl Block {
+    pub fn new() -> Self {
+        Self { stmts: Vec::new() }
+    }
+}
+
+#[derive(Debug)]
+pub enum Expression {
+    Call(Call),
+    Int64(i64),
+    QuotedString(String),
+    Var(String),
+    Garbage,
+}
+
+impl ParsedFile {
+    pub fn new() -> Self {
+        Self { funs: Vec::new() }
+    }
+}
+
+pub fn parse_file(tokens: &[Token]) -> (ParsedFile, Option<JaktError>) {
+    let mut error = None;
+
+    let mut parsed_file = ParsedFile::new();
+
+    let mut index = 0;
+
+    while index < tokens.len() {
+        let token = &tokens[index];
+
+        match token {
+            Token {
+                contents: TokenContents::Name(name),
+                span,
+            } => match name.as_str() {
+                "fun" => {
+                    let (fun, err) = parse_function(tokens, &mut index);
+                    error = error.or(err);
+
+                    parsed_file.funs.push(fun);
+                }
+                _ => {
+                    error = error.or(Some(JaktError::ParserError(
+                        "unexpected keyword".to_string(),
+                        *span,
+                    )));
+                }
+            },
+            Token {
+                contents: TokenContents::Eol,
+                ..
+            } => {
+                //ignore
+                index += 1;
+            }
+            Token {
+                contents: TokenContents::Eof,
+                ..
+            } => {
+                break;
+            }
+            Token { span, .. } => {
+                error = error.or(Some(JaktError::ParserError(
+                    "unexpected token (expected keyword)".to_string(),
+                    *span,
+                )));
+            }
+        }
+    }
+
+    (parsed_file, error)
+}
+
+pub fn parse_function(tokens: &[Token], index: &mut usize) -> (Function, Option<JaktError>) {
+    let mut error = None;
+
+    *index += 1;
+
+    if *index < tokens.len() {
+        // we're expecting the name of the function
+        match &tokens[*index] {
+            Token {
+                contents: TokenContents::Name(fun_name),
+                ..
+            } => {
+                *index += 1;
+
+                if *index < tokens.len() {
+                    match tokens[*index] {
+                        Token {
+                            contents: TokenContents::LParen,
+                            ..
+                        } => {
+                            *index += 1;
+                        }
+                        _ => {
+                            error = error.or(Some(JaktError::ParserError(
+                                "expected '('".to_string(),
+                                tokens[*index].span,
+                            )));
+                        }
+                    }
+                } else {
+                    error = error.or(Some(JaktError::ParserError(
+                        "incomplete function".to_string(),
+                        tokens[*index - 1].span,
+                    )));
+                }
+
+                let mut params = Vec::new();
+
+                while *index < tokens.len() {
+                    match &tokens[*index].contents {
+                        TokenContents::RParen => {
+                            *index += 1;
+                            break;
+                        }
+                        TokenContents::Comma => {
+                            // Treat comma as whitespace? Might require them in the future
+                            *index += 1;
+                        }
+
+                        TokenContents::Name(..) => {
+                            // Now lets parse a parameter
+
+                            let (var_decl, err) = parse_variable_declaration(tokens, index);
+                            error = error.or(err);
+
+                            params.push((var_decl.name, var_decl.ty));
+                        }
+                        _ => {
+                            error = error.or(Some(JaktError::ParserError(
+                                "expected parameter".to_string(),
+                                tokens[*index].span,
+                            )));
+                        }
+                    }
+                }
+
+                if *index >= tokens.len() {
+                    error = error.or(Some(JaktError::ParserError(
+                        "incomplete function".to_string(),
+                        tokens[*index - 1].span,
+                    )));
+                }
+
+                let mut return_type = Type::Void;
+
+                if *index + 2 < tokens.len() {
+                    match &tokens[*index].contents {
+                        TokenContents::Minus => {
+                            *index += 1;
+
+                            match &tokens[*index].contents {
+                                TokenContents::GreaterThan => {
+                                    *index += 1;
+
+                                    let (ret_type, err) = parse_typename(tokens, index);
+                                    return_type = ret_type;
+                                    error = error.or(err);
+
+                                    *index += 1;
+                                }
+                                _ => {
+                                    error = error.or(Some(JaktError::ParserError(
+                                        "expected ->".to_string(),
+                                        tokens[*index - 1].span,
+                                    )));
+                                }
+                            }
+                        }
+                        _ => {}
+                    }
+                }
+
+                if *index >= tokens.len() {
+                    error = error.or(Some(JaktError::ParserError(
+                        "incomplete function".to_string(),
+                        tokens[*index - 1].span,
+                    )));
+                }
+
+                let (block, err) = parse_block(tokens, index);
+                error = error.or(err);
+
+                return (
+                    Function {
+                        name: fun_name.clone(),
+                        params,
+                        block,
+                        return_type,
+                    },
+                    error,
+                );
+            }
+            _ => (
+                Function::new(),
+                Some(JaktError::ParserError(
+                    "expected function name".to_string(),
+                    tokens[*index].span,
+                )),
+            ),
+        }
+    } else {
+        (
+            Function::new(),
+            Some(JaktError::ParserError(
+                "incomplete function definition".to_string(),
+                tokens[*index].span,
+            )),
+        )
+    }
+}
+
+pub fn parse_block(tokens: &[Token], index: &mut usize) -> (Block, Option<JaktError>) {
+    let mut block = Block::new();
+    let mut error = None;
+
+    *index += 1;
+
+    while *index < tokens.len() {
+        match tokens[*index] {
+            Token {
+                contents: TokenContents::RCurly,
+                ..
+            } => {
+                *index += 1;
+                return (block, error);
+            }
+            Token {
+                contents: TokenContents::Semicolon,
+                ..
+            } => {
+                *index += 1;
+            }
+            Token {
+                contents: TokenContents::Eol,
+                ..
+            } => {
+                *index += 1;
+            }
+            _ => {
+                let (stmt, err) = parse_statement(tokens, index);
+                error = error.or(err);
+
+                block.stmts.push(stmt);
+                *index += 1;
+            }
+        }
+    }
+
+    (
+        Block::new(),
+        Some(JaktError::ParserError(
+            "expected complete block".to_string(),
+            tokens[(*index - 1)].span,
+        )),
+    )
+}
+
+pub fn parse_statement(tokens: &[Token], index: &mut usize) -> (Statement, Option<JaktError>) {
+    let mut error = None;
+
+    match &tokens[*index] {
+        Token {
+            contents: TokenContents::Name(name),
+            ..
+        } if name.as_str() == "defer" => {
+            *index += 1;
+            let (block, err) = parse_block(tokens, index);
+            error = error.or(err);
+
+            (Statement::Defer(block), error)
+        }
+        Token {
+            contents: TokenContents::Name(name),
+            ..
+        } if name.as_str() == "return" => {
+            *index += 1;
+            let (expr, err) = parse_expression(tokens, index);
+            error = error.or(err);
+
+            (Statement::Return(expr), error)
+        }
+        Token {
+            contents: TokenContents::Name(name),
+            ..
+        } if name.as_str() == "let" || name.as_str() == "var" => {
+            let mutable = name == "var";
+
+            *index += 1;
+
+            let (mut var_decl, err) = parse_variable_declaration(tokens, index);
+            error = error.or(err);
+
+            var_decl.mutable = mutable;
+
+            // Hardwire an initialiser for now, but we may not want this long-term
+            if *index < tokens.len() {
+                match &tokens[*index].contents {
+                    TokenContents::Equals => {
+                        *index += 1;
+
+                        if *index < tokens.len() {
+                            let (expr, err) = parse_expression(tokens, index);
+                            error = error.or(err);
+
+                            (Statement::VarDecl(var_decl, expr), error)
+                        } else {
+                            (
+                                Statement::Garbage,
+                                Some(JaktError::ParserError(
+                                    "expected initializer".to_string(),
+                                    tokens[*index - 1].span,
+                                )),
+                            )
+                        }
+                    }
+                    _ => (
+                        Statement::Garbage,
+                        Some(JaktError::ParserError(
+                            "expected initializer".to_string(),
+                            tokens[*index].span,
+                        )),
+                    ),
+                }
+            } else {
+                (
+                    Statement::Garbage,
+                    Some(JaktError::ParserError(
+                        "expected initializer".to_string(),
+                        tokens[*index].span,
+                    )),
+                )
+            }
+        }
+        _ => {
+            let (expr, err) = parse_expression(&tokens, index);
+            error = error.or(err);
+
+            (Statement::Expression(expr), error)
+        }
+    }
+}
+
+pub fn parse_expression(tokens: &[Token], index: &mut usize) -> (Expression, Option<JaktError>) {
+    let mut error = None;
+
+    match &tokens[*index].contents {
+        TokenContents::Name(name) => {
+            if *index + 1 < tokens.len() {
+                match &tokens[*index + 1].contents {
+                    TokenContents::LParen => {
+                        let (call, err) = parse_call(tokens, index);
+                        error = error.or(err);
+
+                        return (Expression::Call(call), error);
+                    }
+                    _ => {}
+                }
+            }
+
+            *index += 1;
+
+            (Expression::Var(name.to_string()), error)
+        }
+        TokenContents::Number(number) => {
+            *index += 1;
+            (Expression::Int64(*number), error)
+        }
+        TokenContents::QuotedString(str) => {
+            *index += 1;
+            (Expression::QuotedString(str.to_string()), error)
+        }
+        _ => (
+            Expression::Garbage,
+            Some(JaktError::ParserError(
+                "unsupported expression".to_string(),
+                tokens[*index].span,
+            )),
+        ),
+    }
+}
+
+pub fn parse_variable_declaration(
+    tokens: &[Token],
+    index: &mut usize,
+) -> (VarDecl, Option<JaktError>) {
+    let mut error = None;
+
+    match &tokens[*index].contents {
+        TokenContents::Name(name) => {
+            let var_name = name.to_string();
+
+            *index += 1;
+
+            if *index < tokens.len() {
+                match &tokens[*index].contents {
+                    TokenContents::Colon => {
+                        *index += 1;
+                    }
+                    _ => {
+                        (
+                            VarDecl::new(),
+                            (JaktError::ParserError(
+                                "expected ':'".to_string(),
+                                tokens[*index].span,
+                            )),
+                        );
+                    }
+                }
+            }
+
+            if *index < tokens.len() {
+                let (var_type, err) = parse_typename(tokens, index);
+                error = error.or(err);
+
+                let result = VarDecl {
+                    name: var_name,
+                    ty: var_type,
+                    mutable: false,
+                };
+
+                *index += 1;
+
+                (result, error)
+            } else {
+                (
+                    VarDecl {
+                        name: name.to_string(),
+                        ty: Type::Void,
+                        mutable: false,
+                    },
+                    Some(JaktError::ParserError(
+                        "expected type".to_string(),
+                        tokens[*index].span,
+                    )),
+                )
+            }
+        }
+        _ => (
+            VarDecl::new(),
+            Some(JaktError::ParserError(
+                "expected name".to_string(),
+                tokens[*index].span,
+            )),
+        ),
+    }
+}
+
+pub fn parse_typename(tokens: &[Token], index: &mut usize) -> (Type, Option<JaktError>) {
+    match &tokens[*index] {
+        Token {
+            contents: TokenContents::Name(name),
+            span,
+        } => match name.as_str() {
+            "i8" => (Type::I8, None),
+            "i16" => (Type::I16, None),
+            "i32" => (Type::I32, None),
+            "i64" => (Type::I64, None),
+            "u8" => (Type::U8, None),
+            "u16" => (Type::U16, None),
+            "u32" => (Type::U32, None),
+            "u64" => (Type::U64, None),
+            "f32" => (Type::F32, None),
+            "f64" => (Type::F64, None),
+            "String" => (Type::String, None),
+            _ => (
+                Type::Void,
+                Some(JaktError::ParserError("unknown type".to_string(), *span)),
+            ),
+        },
+        _ => (
+            Type::Void,
+            Some(JaktError::ParserError(
+                "expected function call".to_string(),
+                tokens[*index].span,
+            )),
+        ),
+    }
+}
+
+pub fn parse_call(tokens: &[Token], index: &mut usize) -> (Call, Option<JaktError>) {
+    let mut call = Call::new();
+    let mut error = None;
+
+    match &tokens[*index] {
+        Token {
+            contents: TokenContents::Name(name),
+            ..
+        } => {
+            call.name = name.to_string();
+
+            *index += 1;
+
+            if *index < tokens.len() {
+                match &tokens[*index] {
+                    Token {
+                        contents: TokenContents::LParen,
+                        ..
+                    } => {
+                        *index += 1;
+                    }
+                    Token { span, .. } => {
+                        return (
+                            call,
+                            Some(JaktError::ParserError("expected '('".to_string(), *span)),
+                        );
+                    }
+                }
+            } else {
+                return (
+                    call,
+                    Some(JaktError::ParserError(
+                        "incomplete function".to_string(),
+                        tokens[*index - 1].span,
+                    )),
+                );
+            }
+
+            while *index < tokens.len() {
+                match &tokens[*index].contents {
+                    TokenContents::RParen => {
+                        *index += 1;
+                        break;
+                    }
+                    TokenContents::Comma => {
+                        // Treat comma as whitespace? Might require them in the future
+                        *index += 1;
+                    }
+                    _ => {
+                        let (expr, err) = parse_expression(tokens, index);
+                        error = error.or(err);
+
+                        call.args.push((String::new(), expr));
+                    }
+                }
+            }
+
+            if *index >= tokens.len() {
+                error = error.or(Some(JaktError::ParserError(
+                    "incomplete call".to_string(),
+                    tokens[*index - 1].span,
+                )));
+            }
+        }
+        _ => {
+            error = error.or(Some(JaktError::ParserError(
+                "expected function call".to_string(),
+                tokens[*index].span,
+            )));
+        }
+    }
+    (call, error)
+}