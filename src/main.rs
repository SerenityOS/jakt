/*
 * Copyright (c) 2022, JT <jt@serenityos.org>
 * Copyright (c) 2022, Andreas Kling <kling@serenityos.org>
 *
 * SPDX-License-Identifier: BSD-2-Clause
 */

use std::{io, io::Write, path::PathBuf, process::exit, process::Command};

use pico_args::Arguments;

use jakt::{Compiler, JaktError, Span};

fn main() -> Result<(), JaktError> {
    let arguments = parse_arguments();

    let binary_directory = match arguments.binary_directory {
        Some(dir) => dir,
        None => {
            let mut dir = std::env::current_dir().expect("Current directory unusable!");
            dir.push("build");
            dir
        }
    };
    std::fs::create_dir_all(&binary_directory)?;

    let mut compiler = Compiler::new();

    let mut first_error = None;

    for file in arguments.input_files {
        match compiler.convert_to_cpp(&file) {
            Ok(str) => {
                let mut out_filepath = binary_directory.clone();
                out_filepath.push(file.file_name().unwrap());
                out_filepath.set_extension("cpp");
                let mut out_file = std::fs::File::create(out_filepath.clone())?;
                out_file.write_all(str.as_bytes())?;

                let path_as_string =
                    |path: &PathBuf| path.clone().into_os_string().into_string().unwrap();

                if arguments.prettify_cpp_source {
                    let cpp_source = path_as_string(&out_filepath);
                    let default_clang_format_path = PathBuf::from("clang-format");
                    let clang_format_output = Command::new(
                        arguments
                            .clang_format_path
                            .as_ref()
                            .unwrap_or(&default_clang_format_path),
                    )
                    .args(["-i", &cpp_source])
                    .output()?;
                    io::stderr().write_all(&clang_format_output.stderr)?;
                }

                if !arguments.emit_source_only {
                    let input_cpp = path_as_string(&out_filepath);
                    let output_executable = path_as_string(&out_filepath.with_extension(""));
                    let runtime_path = if let Some(ref runtime_path) = arguments.runtime_path {
                        path_as_string(runtime_path)
                    } else {
                        String::from("runtime")
                    };
<<<<<<< HEAD
                    let cxx_compiler = if let Some(ref path) = arguments.cxx_compiler_path {
                        path.to_owned()
                    } else {
                        PathBuf::from(std::env::var("CXX").unwrap_or("clang++".to_owned()))
                    };

                    let is_clang = cxx_compiler.to_string_lossy().contains("clang");

                    let enable_color_diagnostics = if is_clang {
                        "-fcolor-diagnostics"
                    } else {
                        "-fdiagnostics-color"
                    };

                    let disable_literal_warnings = if is_clang {
                        "-Wno-user-defined-literals"
                    } else {
                        "-Wno-literal-suffix"
                    };

                    let cxx_compiler_output = Command::new(cxx_compiler)
                        .args([
                            enable_color_diagnostics,
                            "-std=c++20",
                            // These warnings if enabled create loads of unnecessary noise:
                            "-Wno-unqualified-std-cast-call",
                            disable_literal_warnings,
                            "-I",
                            &runtime_path,
                            &input_cpp,
                            "-o",
                            &output_executable,
                        ])
                        .output()?;
                    io::stderr().write_all(&cxx_compiler_output.stderr)?;
=======
                    let default_cxx_compiler_path = PathBuf::from("clang++");
                    let clang_output = Command::new(
                        arguments
                            .cxx_compiler_path
                            .as_ref()
                            .unwrap_or(&default_cxx_compiler_path),
                    )
                    .args([
                        "-fcolor-diagnostics",
                        "-std=c++20",
                        // These warnings if enabled create loads of unnecessary noise:
                        "-Wno-unqualified-std-cast-call",
                        "-Wno-user-defined-literals",
                        // This warning can happen for functions like fopen which Windows has deprecated but others not.
                        // Specifically, it will happen if clang uses the MSVC runtime and/or linker.
                        "-Wno-deprecated-declarations",
                        "-I",
                        &runtime_path,
                        &input_cpp,
                        "-o",
                        &output_executable,
                    ])
                    .output()?;
                    io::stderr().write_all(&clang_output.stderr)?;
>>>>>>> 25c40c92
                }
            }
            Err(err) => {
                match &err {
                    JaktError::IOError(ioe) => println!("IO Error: {}", ioe),
                    JaktError::ParserError(msg, span) => display_error(&compiler, msg, *span),
                    JaktError::TypecheckError(msg, span) => display_error(&compiler, msg, *span),
                    JaktError::ValidationError(msg, span) => display_error(&compiler, msg, *span),
                    JaktError::TypecheckErrorWithHint(
                        error_msg,
                        error_span,
                        hint_msg,
                        hint_span,
                    ) => {
                        display_error(&compiler, error_msg, *error_span);
                        display_hint(&compiler, hint_msg, *hint_span);
                    }
                }
                first_error = first_error.or(Some(err));
            }
        }
    }

    if first_error.is_some() {
        std::process::exit(1)
    } else {
        Ok(())
    }
}

/// Make sure to keep these up-to-date if you're adding arguments.
const USAGE: &str = "usage: jakt [-h,-S] [OPTIONS] [FILES...]";

// FIXME: Once format is stable as a const function, include USAGE in this string.
const HELP: &str = "\
Flags:
  -h,--help                     Print this help and exit.
  -p,--prettify-cpp-source      Run emitted C++ source through clang-format.
  -S,--emit-cpp-source-only     Only emit the generated C++ source, do not compile.

Options:
  -o,--binary-dir PATH          Output directory for compiled files.
                                Defaults to $PWD/build.
  -C,--cxx-compiler-path PATH   Path of the C++ compiler to use when compiling the generated sources.
                                Defaults to clang++.
  -F,--clang-format-path PATH   Path to clang-format executable.
                                Defaults to clang-format.
  -R,--runtime-path PATH        Path of the Jakt runtime headers.
                                Defaults to $PWD/runtime.

Arguments:
  FILES...                      List of files to compile. The outputs are
                                `<input-filename>.cpp` in the binary directory.
";

#[derive(Debug)]
struct JaktArguments {
    binary_directory: Option<PathBuf>,
    input_files: Vec<PathBuf>,
    emit_source_only: bool,
    cxx_compiler_path: Option<PathBuf>,
    prettify_cpp_source: bool,
    clang_format_path: Option<PathBuf>,
    runtime_path: Option<PathBuf>,
}

/// Exits if the arguments are invalid or the user doesn't want to run Jakt (e.g. help output)
fn parse_arguments() -> JaktArguments {
    let mut pico_arguments = Arguments::from_env();
    if pico_arguments.contains(["-h", "--help"]) {
        println!("{}\n\n{}", USAGE, HELP);
        exit(0);
    }
    let emit_source_only = pico_arguments.contains(["-S", "--emit-cpp-source-only"]);
    let prettify_cpp_source = pico_arguments.contains(["-p", "--prettify-cpp-source"]);

    let mut arguments = JaktArguments {
        binary_directory: None,
        input_files: Vec::new(),
        emit_source_only,
        cxx_compiler_path: None,
        prettify_cpp_source,
        clang_format_path: None,
        runtime_path: None,
    };

    let mut get_path_arg = |keys| {
        pico_arguments
            .opt_value_from_os_str(keys, |s| -> Result<PathBuf, &'static str> { Ok(s.into()) })
    };

    if let Ok(binary_directory) = get_path_arg(["-o", "--binary-dir"]) {
        arguments.binary_directory = binary_directory;
    }

    if let Ok(cxx_compiler_path) = get_path_arg(["-C", "--cxx-compiler-path"]) {
        arguments.cxx_compiler_path = cxx_compiler_path;
    }

    if let Ok(clang_format_path) = get_path_arg(["-F", "--clang-format-path"]) {
        arguments.clang_format_path = clang_format_path;
    }

    if let Ok(runtime_path) = get_path_arg(["-R", "--runtime-path"]) {
        arguments.runtime_path = runtime_path;
    }

    while let Ok(filename) = pico_arguments.free_from_str::<PathBuf>() {
        if !filename.exists() {
            eprintln!(
                "jakt: error: file '{}' not found or inaccessible",
                filename.to_string_lossy()
            );
            exit(1);
        }
        arguments.input_files.push(filename);
    }

    let extra_arguments = pico_arguments.finish();
    if !extra_arguments.is_empty() {
        eprintln!(
            "jakt: error: extra arguments {}",
            extra_arguments
                .iter()
                .map(|os_string| format!("'{}'", os_string.to_string_lossy()))
                .collect::<Vec<_>>()
                .join(", ")
        )
    } else if arguments.input_files.is_empty() {
        println!("{}", USAGE);
        exit(0);
    }

    arguments
}

enum MessageSeverity {
    Hint,
    Error,
}

impl MessageSeverity {
    pub fn name(&self) -> String {
        match self {
            MessageSeverity::Hint => "Hint".to_string(),
            MessageSeverity::Error => "Error".to_string(),
        }
    }

    pub fn ansi_color_code(&self) -> String {
        match self {
            MessageSeverity::Hint => "94".to_string(),  // Bright Blue
            MessageSeverity::Error => "31".to_string(), // Red
        }
    }
}

fn display_message_with_span(
    severity: MessageSeverity,
    compiler: &Compiler,
    msg: &str,
    span: Span,
) {
    println!("{}: {}", severity.name(), msg);

    let file_contents = compiler.get_file_contents(span.file_id);

    let line_spans = line_spans(file_contents);

    let mut line_index = 0;
    let largest_line_number = line_spans.len();

    let width = format!("{}", largest_line_number).len();
    println!("{}", "-".repeat(width + 3));

    while line_index < line_spans.len() {
        if span.start >= line_spans[line_index].0 && span.start <= line_spans[line_index].1 {
            if line_index > 0 {
                print_source_line(
                    &severity,
                    file_contents,
                    line_spans[line_index - 1],
                    span,
                    line_index - 1,
                    largest_line_number,
                );
            }
            print_source_line(
                &severity,
                file_contents,
                line_spans[line_index],
                span,
                line_index,
                largest_line_number,
            );

            print!(
                "{}",
                " ".repeat(span.start - line_spans[line_index].0 + width + 4)
            );
            println!(
                "\u{001b}[{}m^- {}\u{001b}[0m",
                severity.ansi_color_code(),
                msg
            );

            while line_index < line_spans.len() && span.end > line_spans[line_index].0 {
                line_index += 1;
                if line_index >= line_spans.len() {
                    break;
                }
                print_source_line(
                    &severity,
                    file_contents,
                    line_spans[line_index],
                    span,
                    line_index,
                    largest_line_number,
                );
            }

            break;
        } else {
            line_index += 1
        }
    }

    println!("\u{001b}[0m{}", "-".repeat(width + 3));
}

fn display_error(compiler: &Compiler, msg: &str, span: Span) {
    display_message_with_span(MessageSeverity::Error, compiler, msg, span)
}

fn display_hint(compiler: &Compiler, msg: &str, span: Span) {
    display_message_with_span(MessageSeverity::Hint, compiler, msg, span)
}

fn print_source_line(
    severity: &MessageSeverity,
    file_contents: &[u8],
    file_span: (usize, usize),
    error_span: Span,
    line_number: usize,
    largest_line_number: usize,
) {
    let mut index = file_span.0;

    let width = format!("{}", largest_line_number).len();

    print!(" {:<width$} | ", line_number);
    while index <= file_span.1 {
        let c;
        if index < file_span.1 {
            c = file_contents[index];
        } else if error_span.start == error_span.end && index == error_span.start {
            c = b'_';
        } else {
            c = b' ';
        }

        if (index >= error_span.start && index < error_span.end)
            || (error_span.start == error_span.end && index == error_span.start)
        {
            // In the error span

            print!("\u{001b}[{}m{}", severity.ansi_color_code(), c as char)
        } else {
            print!("\u{001b}[0m{}", c as char)
        }
        index += 1;
    }
    println!();
}

fn line_spans(contents: &[u8]) -> Vec<(usize, usize)> {
    let mut idx = 0;
    let mut output = vec![];

    let mut start = idx;
    while idx < contents.len() {
        if contents[idx] == b'\n' {
            output.push((start, idx));
            start = idx + 1;
        }
        idx += 1;
    }
    if start < idx {
        output.push((start, idx));
    }

    output
}<|MERGE_RESOLUTION|>--- conflicted
+++ resolved
@@ -62,7 +62,6 @@
                     } else {
                         String::from("runtime")
                     };
-<<<<<<< HEAD
                     let cxx_compiler = if let Some(ref path) = arguments.cxx_compiler_path {
                         path.to_owned()
                     } else {
@@ -90,6 +89,9 @@
                             // These warnings if enabled create loads of unnecessary noise:
                             "-Wno-unqualified-std-cast-call",
                             disable_literal_warnings,
+                            // This warning can happen for functions like fopen which Windows has deprecated but others not.
+                            // Specifically, it will happen if clang uses the MSVC runtime and/or linker.
+                            "-Wno-deprecated-declarations",
                             "-I",
                             &runtime_path,
                             &input_cpp,
@@ -98,32 +100,6 @@
                         ])
                         .output()?;
                     io::stderr().write_all(&cxx_compiler_output.stderr)?;
-=======
-                    let default_cxx_compiler_path = PathBuf::from("clang++");
-                    let clang_output = Command::new(
-                        arguments
-                            .cxx_compiler_path
-                            .as_ref()
-                            .unwrap_or(&default_cxx_compiler_path),
-                    )
-                    .args([
-                        "-fcolor-diagnostics",
-                        "-std=c++20",
-                        // These warnings if enabled create loads of unnecessary noise:
-                        "-Wno-unqualified-std-cast-call",
-                        "-Wno-user-defined-literals",
-                        // This warning can happen for functions like fopen which Windows has deprecated but others not.
-                        // Specifically, it will happen if clang uses the MSVC runtime and/or linker.
-                        "-Wno-deprecated-declarations",
-                        "-I",
-                        &runtime_path,
-                        &input_cpp,
-                        "-o",
-                        &output_executable,
-                    ])
-                    .output()?;
-                    io::stderr().write_all(&clang_output.stderr)?;
->>>>>>> 25c40c92
                 }
             }
             Err(err) => {
