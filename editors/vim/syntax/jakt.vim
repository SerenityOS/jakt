--- conflicted
+++ resolved
@@ -79,10 +79,6 @@
 
 
 syntax region jaktString matchgroup=jaktStringDelimiter start=+"+ skip=+\\\\\|\\"+ end=+"+ oneline contains=jaktEscape
-<<<<<<< HEAD
-syntax region jaktChar matchgroup=jaktCharDelimiter start=+'+ end=+'+ oneline
-=======
->>>>>>> 8b6b828d
 syntax region jaktChar matchgroup=jaktCharDelimiter start=+'+ skip=+\\\\\|\\'+ end=+'+ oneline contains=jaktEscape
 syntax match jaktEscape        display contained /\\./
 
